--- conflicted
+++ resolved
@@ -85,11 +85,6 @@
         const accessibleZones = [];
         
         // Iterate over each potential zone and log accessibility checks
-<<<<<<< HEAD
-
-=======
-        
->>>>>>> 4b63c129
         for (const zone of zones) {
             const gridX = zone.x;
             const gridZ = zone.z;
